--- conflicted
+++ resolved
@@ -45,21 +45,14 @@
    * @return a mutable world state for the Genesis block
    */
   public static MutableWorldState createGenesisWorldState(
-<<<<<<< HEAD
       final DataStorageConfiguration dataStorageConfiguration, final CodeCache codeCache) {
-    if (Objects.requireNonNull(dataStorageConfiguration).getDataStorageFormat()
-        == DataStorageFormat.BONSAI) {
-      return createGenesisBonsaiWorldState(codeCache);
-=======
-      final DataStorageConfiguration dataStorageConfiguration) {
 
     if (Objects.requireNonNull(dataStorageConfiguration).getDataStorageFormat()
         == DataStorageFormat.BONSAI) {
-      return createGenesisBonsaiWorldState(DataStorageConfiguration.DEFAULT_BONSAI_CONFIG);
+      return createGenesisBonsaiWorldState(DataStorageConfiguration.DEFAULT_BONSAI_CONFIG, codeCache);
     } else if (Objects.requireNonNull(dataStorageConfiguration).getDataStorageFormat()
         == DataStorageFormat.X_BONSAI_ARCHIVE) {
-      return createGenesisBonsaiWorldState(DataStorageConfiguration.DEFAULT_BONSAI_ARCHIVE_CONFIG);
->>>>>>> 743ee9e0
+      return createGenesisBonsaiWorldState(DataStorageConfiguration.DEFAULT_BONSAI_ARCHIVE_CONFIG, codeCache);
     } else {
       return createGenesisForestWorldState();
     }
@@ -70,12 +63,8 @@
    *
    * @return a mutable world state for the Genesis block
    */
-<<<<<<< HEAD
-  private static MutableWorldState createGenesisBonsaiWorldState(final CodeCache codeCache) {
-=======
   private static MutableWorldState createGenesisBonsaiWorldState(
-      final DataStorageConfiguration storageConfiguration) {
->>>>>>> 743ee9e0
+      final DataStorageConfiguration storageConfiguration, final CodeCache codeCache) {
     final BonsaiCachedMerkleTrieLoader bonsaiCachedMerkleTrieLoader =
         new BonsaiCachedMerkleTrieLoader(new NoOpMetricsSystem());
     final BonsaiWorldStateKeyValueStorage bonsaiWorldStateKeyValueStorage =
