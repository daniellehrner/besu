--- conflicted
+++ resolved
@@ -39,7 +39,6 @@
 import java.util.Optional;
 
 import io.vertx.core.Vertx;
-import org.jetbrains.annotations.Nullable;
 import org.slf4j.Logger;
 import org.slf4j.LoggerFactory;
 
@@ -92,49 +91,6 @@
                                       payloadAttributes.getPrevRandao(),
                                       payloadAttributes.getSuggestedFeeRecipient()));
 
-<<<<<<< HEAD
-=======
-    if (!isValidForkchoiceState(
-        forkChoice.getSafeBlockHash(), forkChoice.getFinalizedBlockHash(), newHead.get())) {
-      return new JsonRpcErrorResponse(requestId, JsonRpcError.INVALID_FORKCHOICE_STATE);
-    }
-
-    // TODO: post-merge cleanup, this should be unnecessary after merge
-    if (!mergeCoordinator.latestValidAncestorDescendsFromTerminal(newHead.get())) {
-      return new JsonRpcSuccessResponse(
-          requestId,
-          new EngineUpdateForkchoiceResult(
-              INVALID,
-              Hash.ZERO,
-              null,
-              Optional.of(newHead.get() + " did not descend from terminal block")));
-    }
-
-    ForkchoiceResult result =
-        mergeCoordinator.updateForkChoice(
-            newHead.get(), forkChoice.getFinalizedBlockHash(), forkChoice.getSafeBlockHash());
-
-    if (result.isFailed()) {
-      final Optional<Hash> latestValid = result.getLatestValid();
-      return new JsonRpcSuccessResponse(
-          requestId,
-          new EngineUpdateForkchoiceResult(
-              INVALID,
-              latestValid.isPresent() ? latestValid.get() : null,
-              null,
-              result.getErrorMessage()));
-    }
-
-    // begin preparing a block if we have a non-empty payload attributes param
-    Optional<PayloadIdentifier> payloadId =
-        optionalPayloadAttributes.map(
-            payloadAttributes ->
-                mergeCoordinator.preparePayload(
-                    newHead.get(),
-                    payloadAttributes.getTimestamp(),
-                    payloadAttributes.getPrevRandao(),
-                    payloadAttributes.getSuggestedFeeRecipient()));
->>>>>>> 51ba2468
 
     payloadId.ifPresent(
             pid ->
@@ -175,8 +131,8 @@
         response = new JsonRpcSuccessResponse(
                 requestId,
                 new EngineUpdateForkchoiceResult(
-                        INVALID_TERMINAL_BLOCK,
-                        null,
+                        INVALID,
+                        Hash.ZERO,
                         null,
                         result.getErrorMessage()));
       case INVALID_FORKCHOICE_STATE:
