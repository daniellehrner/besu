--- conflicted
+++ resolved
@@ -6,11 +6,9 @@
 - Default configurations for the deprecated Ropsten, Kiln, Shandong, and Astor networks have been removed from the CLI network list. These networks can currently be accessed but will require a user-provided genesis configuration. [#4869](https://github.com/hyperledger/besu/pull/4869)
 
 ### Additions and Improvements
-<<<<<<< HEAD
+- RPC methods that lookup block by hash will now return an error response if no block found [#4582](https://github.com/hyperledger/besu/pull/4582)
 - Make RPC endpoint non-blocking [#4807](https://github.com/hyperledger/besu/pull/4807)
-=======
-- RPC methods that lookup block by hash will now return an error response if no block found [#4582](https://github.com/hyperledger/besu/pull/4582)
->>>>>>> bb3c7553
+
 
 ### Bug Fixes
 
