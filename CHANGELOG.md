--- conflicted
+++ resolved
@@ -6,6 +6,7 @@
 - Default configurations for the deprecated Ropsten, Kiln, Shandong, and Astor networks have been removed from the CLI network list. These networks can currently be accessed but will require a user-provided genesis configuration. [#4896](https://github.com/hyperledger/besu/pull/4869)
 
 ### Additions and Improvements
+- Make RPC endpoint non-blocking [#4807](https://github.com/hyperledger/besu/pull/4807)
 
 ### Bug Fixes
 
@@ -21,14 +22,8 @@
 - Add access list to Transaction Call Object [#4802](https://github.com/hyperledger/besu/issues/4801)
 - Add timestamp fork support, including shanghaiTime and cancunTime forks [#4743](https://github.com/hyperledger/besu/pull/4743)
 - Optimization:  Memoize transaction size and hash at the same time [#4812](https://github.com/hyperledger/besu/pull/4812)
-<<<<<<< HEAD
-- Make RPC endpoint non-blocking [#4807](https://github.com/hyperledger/besu/pull/4807)
-
-### Breaking Changes
-=======
 - Add chain data pruning feature with three experimental CLI options: `--Xchain-pruning-enabled`, `--Xchain-pruning-blocks-retained` and `--Xchain-pruning-frequency` [#4686](https://github.com/hyperledger/besu/pull/4686)
   - Note that chain pruning is hidden and disabled by default. Once you choose to enable chain pruning, a new column family will be added to the db and you cannot roll back to a previous version of Besu.
->>>>>>> 80ea06e4
 
 ### Bug Fixes
 - Fix for segmentation faults on worldstate truncation, snap-sync starts [#4786](https://github.com/hyperledger/besu/pull/4786)
