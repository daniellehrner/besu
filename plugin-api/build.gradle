--- conflicted
+++ resolved
@@ -64,11 +64,7 @@
 tasks.register('checkAPIChanges', FileStateChecker) {
   description = "Checks that the API for the Plugin-API project does not change without deliberate thought"
   files = sourceSets.main.allJava.files
-<<<<<<< HEAD
-  knownHash = 'EnFTcXsukbp/MH9TAK6euOO5sYrf55k/T9jQgIrRxhU='
-=======
   knownHash = '/M23BAhwqtMpjhcoHDMJvbHyhJ4z39z2jJMWUGOBO14='
->>>>>>> 2ed6c61f
 }
 check.dependsOn('checkAPIChanges')
 
